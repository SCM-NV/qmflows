from nose.plugins.attrib import attr
from qmflows import (Settings, templates)


@attr('fast')
def test_overlay_cp2k_singlepoint():
    """
    Test if the merging with the CP2K templates produces the same Settings that
    writing it by hand.
    """
    s = Settings()
    dft = s.specific.cp2k.force_eval.dft
    force = s.specific.cp2k.force_eval
    dft.scf.scf_guess = 'atomic'
    dft.scf.ot.minimizer = 'diis'
    dft.scf.ot.n_diis = 7
    dft.scf.ot.preconditioner = 'full_single_inverse'
    dft.scf.added_mos = 0
    dft.scf.eps_scf = 5e-06

    r = templates.singlepoint.overlay(s)

    dft.basis_set_file_name = ''
    dft.mgrid.cutoff = 400
    dft.mgrid.ngrids = 4

    dft.potential_file_name = ''
    dft['print']['mo']['add_last'] = 'numeric'
    dft['print']['mo']['each']['qs_scf'] = 0
    dft['print']['mo']['eigenvalues'] = ''
    dft['print']['mo']['eigenvectors'] = ''
    dft['print']['mo']['filename'] = './mo.data'
    dft['print']['mo']['ndigits'] = 36
    dft['print']['mo']['occupation_numbers'] = ''

    dft.scf.max_scf = 200
    dft.scf.scf_guess = 'atomic'
    dft.xc.xc_functional = 'pbe'

    dft.qs.method = 'gpw'
    force.subsys.cell.periodic = 'xyz'

    g = s['specific']['cp2k']['global']
    g.print_level = 'low'
<<<<<<< HEAD
    g.project = "qmworks-cp2k"
    g.run_type = "energy"
=======
    g.project = "qmflows-cp2k"
    g.run_type = "energy_force"
>>>>>>> eb4acca0

    print(s.specific.cp2k.force_eval)
    print(r.specific.cp2k.force_eval)

    assert s.specific.cp2k == r.specific.cp2k


@attr('fast')
def test_overlay_adf_freq():
    """
    Test if the overlay function produces the same Settings that a user would
    write by hand.
    """
    s = Settings()
    s.specific.adf.xc.gga = "bp86"
    s.specific.adf.beckegrid.quality = "good"
    s.specific.adf.scf.iterations = "99"
    s.specific.adf.scf.converge = "0.0000001"
    s.specific.adf.analyticalfreq

    r = templates.freq.overlay(s)

    s.specific.adf.basis.type = "DZP"
    s.specific.adf.basis.core = "None"

    print(s.specific.adf)
    print(r.specific.adf)
    assert s.specific.adf == r.specific.adf<|MERGE_RESOLUTION|>--- conflicted
+++ resolved
@@ -42,13 +42,8 @@
 
     g = s['specific']['cp2k']['global']
     g.print_level = 'low'
-<<<<<<< HEAD
-    g.project = "qmworks-cp2k"
+    g.project = "qmflows-cp2k"
     g.run_type = "energy"
-=======
-    g.project = "qmflows-cp2k"
-    g.run_type = "energy_force"
->>>>>>> eb4acca0
 
     print(s.specific.cp2k.force_eval)
     print(r.specific.cp2k.force_eval)
