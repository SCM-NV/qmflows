# Default imports
<<<<<<< HEAD
from qmworks import Settings, templates, molkit
from qmworks.draw_workflow import draw_workflow
=======
from qmworks import Settings, templates, rdkitTools
# from qmworks.draw_workflow import draw_workflow
>>>>>>> 87e826d4
from noodles import gather

# User Defined imports
from qmworks.packages.SCM import dftb
from qmworks.packages.orca import orca
from qmworks.packages import run


h2o = molkit.from_smiles('O')
h2o.properties.symmetry = 'C1'

h2o_freq = dftb(templates.freq, h2o, job_name="freq").hessian

s = Settings()
s.inithess = h2o_freq

h2o_opt = orca(templates.geometry.overlay(s), h2o, job_name="opt")


energy = h2o_opt.energy
dipole = h2o_opt.dipole


wf = gather(energy, dipole)
# draw_workflow('wf.svg', wf._workflow)

print(run(wf))<|MERGE_RESOLUTION|>--- conflicted
+++ resolved
@@ -1,11 +1,6 @@
 # Default imports
-<<<<<<< HEAD
 from qmworks import Settings, templates, molkit
-from qmworks.draw_workflow import draw_workflow
-=======
-from qmworks import Settings, templates, rdkitTools
 # from qmworks.draw_workflow import draw_workflow
->>>>>>> 87e826d4
 from noodles import gather
 
 # User Defined imports
