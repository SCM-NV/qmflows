from io import TextIOBase
from itertools import islice
from typing import Union, Any
from collections import abc

import numpy as np
import pytest
from assertionlib import assertion
from scm.plams import Molecule, add_to_instance, add_to_class, Units, Cp2kJob

from qmflows import Settings, run, cp2k_mm, singlepoint, geometry, freq, md
from qmflows.type_hints import PathLike
from qmflows.backports import nullcontext
from qmflows.test_utils import delete_output, get_mm_settings, PATH, PATH_MOLECULES

MOL = Molecule(PATH_MOLECULES / 'Cd68Cl26Se55__26_acetate.xyz')

#: Example input Settings for CP2K mm calculations.
SETTINGS: Settings = get_mm_settings()


<<<<<<< HEAD
=======
def get_frequencies(file: Union[PathLike, TextIOBase],
                    unit: str = 'cm-1', **kwargs: Any) -> np.ndarray:
    """Extract vibrational frequencies from *file*, a CP2K .mol file in the Molden format."""
    try:
        context_manager = open(file, **kwargs)  # path-like object
    except TypeError as ex:
        if not isinstance(file, abc.Iterator):
            raise TypeError("'file' expected a file- or path-like object; "
                            f"observed type: {file.__class__.__name__!r}") from ex
        context_manager = nullcontext(file)  # a file-like object (hopefully)

    with context_manager as f:
        # Find the start of the [Atoms] block
        for item in f:
            if '[Atoms]' in item:
                break
        else:
            raise ValueError(
                f"failed to identify the '[Atoms]' substring in {f!r}")

        # Find the end of the [Atoms] block, i.e. the start of the [FREQ] block
        for atom_count, item in enumerate(f, 0):
            if '[FREQ]' in item:
                break
        else:
            raise ValueError(
                f"failed to identify the '[FREQ]' substring in {f!r}")

        # Identify the vibrational degrees of freedom
        if not atom_count:
            raise ValueError(
                f"failed to identify any atoms in the '[Atoms]' section of {f!r}")
        elif atom_count in {1, 2}:
            count = atom_count - 1
        else:
            count = 3 * atom_count - 6

        # Gather and return the frequencies
        iterator = islice(f, 0, count)
        ret = np.fromiter(iterator, dtype=float, count=count)
        ret *= Units.conversion_ratio('cm-1', unit)
        return ret


>>>>>>> e771a25c
def overlap_coords(xyz1: np.ndarray, xyz2: np.ndarray) -> np.ndarray:
    """Rotate *xyz1* such that it overlaps with *xyz2* using the Kabsch algorithm."""
    xyz1 = np.asarray(xyz1, dtype=float)
    xyz2 = np.asarray(xyz2, dtype=float)

    # Peform a singular value decomposition on the covariance matrix
    H = xyz1.T @ xyz2
    U, _, Vt = np.linalg.svd(H)
    V, Ut = Vt.T, U.T

    # Construct the rotation matrix
    rotmat = np.eye(3)
    rotmat[2, 2] = np.linalg.det(V @ Ut)
    rotmat = V @ rotmat @ Ut

    return xyz1 @ rotmat.T


def get_energy(self, index: int = -1, unit: str = 'Hartree') -> float:
    """Return the energy of the last occurence of ``'ENERGY| Total FORCE_EVAL'`` in the output."""
    energy_str = self.grep_output('ENERGY| Total FORCE_EVAL')[index]
    energy = float(energy_str.rsplit(maxsplit=1)[1])
    return Units.convert(energy, 'Hartree', unit)


@pytest.mark.slow
@delete_output(delete_workdir=True)
def test_singlepoint() -> None:
    """Test CP2K singlepoint calculations with the :class:`CP2K_MM` class."""
    s = SETTINGS.copy()
    s.specific.cp2k += singlepoint.specific.cp2k_mm

    job = cp2k_mm(settings=s, mol=MOL)
    result = run(job, path=PATH)
    assertion.eq(result.status, 'successful')

    # Yes, this is a small hack as neither energy nor get_energy() seems to work
    plams_results = result.results
    add_to_instance(plams_results)(get_energy)
    setattr(result, 'get_energy', plams_results.get_energy)

    # Compare energies
    ref = -15.4431781758
    energy = result.get_energy()
    assertion.isclose(energy, ref, rel_tol=10**-4)


@pytest.mark.slow
@delete_output(delete_workdir=True)
def test_geometry() -> None:
    """Test CP2K geometry optimization calculations with the :class:`CP2K_MM` class."""
    s = SETTINGS.copy()
    s.specific.cp2k += geometry.specific.cp2k_mm

    job = cp2k_mm(settings=s, mol=MOL)
    result = run(job, path=PATH)
    assertion.eq(result.status, 'successful')

    # Yes, this is a small hack as neither energy nor get_energy() seems to work
    plams_results = result.results
    add_to_instance(plams_results)(get_energy)
    setattr(result, 'get_energy', plams_results.get_energy)

    # Compare energies
    ref = -16.865587192150834
    energy = result.get_energy()
    assertion.isclose(energy, ref, rel_tol=10**-4)

    # Compare geometries
    xyz_ref = np.load(PATH_MOLECULES / 'Cd68Cl26Se55__26_acetate.npy')
    _xyz = Molecule(plams_results['cp2k-pos-1.xyz'], geometry=500).as_array()
    _xyz -= _xyz.mean(axis=0)[None, ...]
    xyz = overlap_coords(_xyz, xyz_ref)
    np.testing.assert_allclose(xyz, xyz_ref, rtol=np.inf, atol=0.05)


@pytest.mark.slow
@delete_output(delete_workdir=True)
def test_freq() -> None:
    """Test CP2K frequency calculations with the :class:`CP2K_MM` class."""
    mol = Molecule(
        PATH_MOLECULES / 'Cd68Cl26Se55__26_acetate.freq.xyz')  # Optimized coordinates
    s = SETTINGS.copy()
    s.specific.cp2k += freq.specific.cp2k_mm

    job = cp2k_mm(settings=s, mol=mol)
    result = run(job, path=PATH)
    assertion.eq(result.status, 'successful')

    plams_results = result.results

    freqs = get_frequencies(plams_results['cp2k-VIBRATIONS-1.mol'])
    freqs_ref = np.load(PATH / 'Cd68Cl26Se55__26_acetate.freq.npy')
    np.testing.assert_allclose(freqs, freqs_ref, rtol=np.inf, atol=5.0)


@pytest.mark.slow
@delete_output(delete_workdir=True)
def test_md() -> None:
    """Test CP2K frequency calculations with the :class:`CP2K_MM` class."""
    mol = Molecule(
        PATH_MOLECULES / 'Cd68Cl26Se55__26_acetate.freq.xyz')  # Optimized coordinates
    s = SETTINGS.copy()
    s.specific.cp2k += md.specific.cp2k_mm
    s.specific.cp2k.motion.md.steps = 1000

    job = cp2k_mm(settings=s, mol=mol)
    result = run(job, path=PATH)
    assertion.eq(result.status, 'successful')

    plams_results = result.results
    assertion.isfile(plams_results['cp2k-1_1000.restart'])<|MERGE_RESOLUTION|>--- conflicted
+++ resolved
@@ -19,53 +19,6 @@
 SETTINGS: Settings = get_mm_settings()
 
 
-<<<<<<< HEAD
-=======
-def get_frequencies(file: Union[PathLike, TextIOBase],
-                    unit: str = 'cm-1', **kwargs: Any) -> np.ndarray:
-    """Extract vibrational frequencies from *file*, a CP2K .mol file in the Molden format."""
-    try:
-        context_manager = open(file, **kwargs)  # path-like object
-    except TypeError as ex:
-        if not isinstance(file, abc.Iterator):
-            raise TypeError("'file' expected a file- or path-like object; "
-                            f"observed type: {file.__class__.__name__!r}") from ex
-        context_manager = nullcontext(file)  # a file-like object (hopefully)
-
-    with context_manager as f:
-        # Find the start of the [Atoms] block
-        for item in f:
-            if '[Atoms]' in item:
-                break
-        else:
-            raise ValueError(
-                f"failed to identify the '[Atoms]' substring in {f!r}")
-
-        # Find the end of the [Atoms] block, i.e. the start of the [FREQ] block
-        for atom_count, item in enumerate(f, 0):
-            if '[FREQ]' in item:
-                break
-        else:
-            raise ValueError(
-                f"failed to identify the '[FREQ]' substring in {f!r}")
-
-        # Identify the vibrational degrees of freedom
-        if not atom_count:
-            raise ValueError(
-                f"failed to identify any atoms in the '[Atoms]' section of {f!r}")
-        elif atom_count in {1, 2}:
-            count = atom_count - 1
-        else:
-            count = 3 * atom_count - 6
-
-        # Gather and return the frequencies
-        iterator = islice(f, 0, count)
-        ret = np.fromiter(iterator, dtype=float, count=count)
-        ret *= Units.conversion_ratio('cm-1', unit)
-        return ret
-
-
->>>>>>> e771a25c
 def overlap_coords(xyz1: np.ndarray, xyz2: np.ndarray) -> np.ndarray:
     """Rotate *xyz1* such that it overlaps with *xyz2* using the Kabsch algorithm."""
     xyz1 = np.asarray(xyz1, dtype=float)
