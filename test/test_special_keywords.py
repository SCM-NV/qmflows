--- conflicted
+++ resolved
@@ -1,28 +1,21 @@
 """Test input keyword with special meaning."""
-<<<<<<< HEAD
+
+from os.path import basename
+
 import numpy as np
-=======
-
-from os.path import basename
-
->>>>>>> 98b95d7f
 import scm.plams.interfaces.molecule.rdkit as molkit
 from assertionlib import assertion
 from scm.plams import Molecule
 
 from qmflows import Settings, adf, dftb, orca
 from qmflows.fileFunctions import yaml2Settings
+from qmflows.packages.cp2k_mm import CP2KMM
 from qmflows.packages.cp2k_package import CP2K
-<<<<<<< HEAD
 from qmflows.packages.orca import ORCA
 from qmflows.packages.SCM import ADF
 from qmflows.parsers.adf_parser import kfreader
 from qmflows.parsers.orca_parser import parse_hessian
-from qmflows.test_utils import PATH, PATH_MOLECULES
-=======
-from qmflows.packages.cp2k_mm import CP2KMM
-from qmflows.test_utils import PATH_MOLECULES, PATH, get_mm_settings
->>>>>>> 98b95d7f
+from qmflows.test_utils import PATH, PATH_MOLECULES, get_mm_settings
 
 indices = [3, 4, 5, 6]
 adf_const = {
@@ -144,7 +137,6 @@
     assertion.eq(s.specific, ref.specific)
 
 
-<<<<<<< HEAD
 def test_cp2k_cell_parameters():
     """Test the translation from settings to CP2K specific cell parameters keywords."""
     ETHYLENE = Molecule(PATH_MOLECULES / "ethylene.xyz")
@@ -186,9 +178,12 @@
 
     # compare with the reference
     ref = Settings()
-    ref.specific.cp2k.force_eval.subsys.cell.A = '{:.2f} {:.2f} {:.2f}'.format(*abc[0])
-    ref.specific.cp2k.force_eval.subsys.cell.B = '{:.2f} {:.2f} {:.2f}'.format(*abc[1])
-    ref.specific.cp2k.force_eval.subsys.cell.C = '{:.2f} {:.2f} {:.2f}'.format(*abc[2])
+    ref.specific.cp2k.force_eval.subsys.cell.A = '{:.2f} {:.2f} {:.2f}'.format(
+        *abc[0])
+    ref.specific.cp2k.force_eval.subsys.cell.B = '{:.2f} {:.2f} {:.2f}'.format(
+        *abc[1])
+    ref.specific.cp2k.force_eval.subsys.cell.C = '{:.2f} {:.2f} {:.2f}'.format(
+        *abc[2])
     assertion.eq(s.specific, ref.specific)
 
 
@@ -262,7 +257,8 @@
     ADF.handle_special_keywords(
         s, "constraint", Settings({'dihed 1 2 3 4': 180}), ethylene)
     assertion.eq(s.specific.adf.constraints, Settings({'dihed 1 2 3 4': 180}))
-=======
+
+
 def test_cp2k_mm_keywords():
     """Test the translation from settings to CP2KMM specific keywords."""
     s = get_mm_settings()
@@ -275,10 +271,11 @@
     CP2KMM.handle_special_keywords(s, 'periodic', s.periodic, None)
 
     # Change absolute to relative path names for the purpose of testing
-    s.specific.cp2k.force_eval.subsys.topology.conn_file_name = basename(s.specific.cp2k.force_eval.subsys.topology.conn_file_name)
-    s.specific.cp2k.force_eval.mm.forcefield.parm_file_name = basename(s.specific.cp2k.force_eval.mm.forcefield.parm_file_name)
+    s.specific.cp2k.force_eval.subsys.topology.conn_file_name = basename(
+        s.specific.cp2k.force_eval.subsys.topology.conn_file_name)
+    s.specific.cp2k.force_eval.mm.forcefield.parm_file_name = basename(
+        s.specific.cp2k.force_eval.mm.forcefield.parm_file_name)
 
     with open(PATH / 'cp2k_mm_special_keyword.yaml', 'rb') as f:
         ref = yaml2Settings(f)
-    assertion.eq(s.specific, ref)
->>>>>>> 98b95d7f
+    assertion.eq(s.specific, ref)