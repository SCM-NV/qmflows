--- conflicted
+++ resolved
@@ -339,8 +339,8 @@
 
     # Split File into the old and new set of coefficients
     cmd = f'csplit -f coeffs -n 1 {file_name} "/HOMO-LUMO/+2"'
-    subprocess.call(cmd, shell=True, stdout=subprocess.DEVNULL,
-                    stderr=subprocess.DEVNULL, cwd=root)
+    subprocess.check_call(cmd, shell=True, stdout=subprocess.DEVNULL,
+                          stderr=subprocess.DEVNULL, cwd=root)
 
     # Move the new set of coefficients to the Log file
     os.rename(Path(root, 'coeffs1'), path)
@@ -353,11 +353,7 @@
     """Split the log file into alpha and beta molecular orbitals."""
     root, file_name = os.path.split(path)
     cmd = f'csplit -f coeffs -n 1 {file_name} "/HOMO-LUMO/+2"'
-<<<<<<< HEAD
     subprocess.check_call(cmd, shell=True, stdout=subprocess.DEVNULL, cwd=root)
-=======
-    subprocess.check_output(cmd, shell=True, stdout=subprocess.DEVNULL, cwd=root)
->>>>>>> aeeead38
 
     # Check that the files exists
     predicate = all(Path(f).exists() for f in ('coeffs0', 'coeffs1'))
