--- conflicted
+++ resolved
@@ -12,11 +12,8 @@
 from .components import qd_database as QD_database
 from .components import qd_import_export as QD_inout
 from .components import qd_ams as QD_ams
-<<<<<<< HEAD
 from .components import qd_dissociate as QD_dissociate
 from .components import qd_ligand_opt as QD_ligand_opt
-=======
->>>>>>> 86ffe4e0
 
 
 def prep(input_ligands, input_cores, path, arg):
@@ -61,11 +58,7 @@
 
     # The End
     time_end = time.time()
-<<<<<<< HEAD
     print('\n' + QD_scripts.get_time() + 'Total elapsed time:\t\t' + '%.4f' % (time_end - time_start) + ' sec')
-=======
-    print('\n' + get_time() + 'Total elapsed time:\t\t' + '%.4f' % (time_end - time_start) + ' sec')
->>>>>>> 86ffe4e0
 
     return qd_list, core_list, ligand_list
 
@@ -242,17 +235,12 @@
 
     # Calculate the interaction between ligands on the quantum dot surface
     if arg['qd_int']:
-<<<<<<< HEAD
         print(QD_scripts.get_time(), 'calculating ligand distortion and inter-ligand interaction...')
-=======
-        print(get_time(), 'calculating ligand distortion and inter-ligand interaction...')
->>>>>>> 86ffe4e0
         qd_list = list(QD_scripts.qd_int(qd) for qd in qd_list)
 
     # Calculate the interaction between ligands on the quantum dot surface upon removal of
     # one or more ligands
     if arg['qd_dissociate']:
-<<<<<<< HEAD
         print(QD_scripts.get_time(), 'calculating ligand dissociation energy...')
 
         def diss_list_to_pd(diss_list, residue_list, top_dict):
@@ -267,18 +255,6 @@
             diss_list, residue_list = QD_dissociate.dissociate_ligand(qd, n=2)
             entries = diss_list_to_pd(diss_list, residue_list, top_dict)
             entries.to_excel(os.path.join(path, 'dissociate.xlsx'))
-=======
-        print(get_time(), 'calculating ligand dissociation energy...')
-        for qd in qd_list:
-            top_dict = QD_scripts.get_topology_dict(qd, dist=4.5)
-            if isinstance(arg['qd_dissociate'], int):
-                diss_list, residue_list = QD_scripts.dissociate_ligand(qd, n=arg['qd_dissociate'])
-            else:
-                diss_list, residue_list = QD_scripts.dissociate_ligand(qd, n=2)
-            entries = QD_database.diss_list_to_pd(diss_list, residue_list, top_dict)
-            entries_slim = QD_database.average_energy(entries)
-            entries.to_excel(os.path.join(path, qd.properties.name + '_dissociate.xlsx'))
->>>>>>> 86ffe4e0
 
     # Write the new quantum dot results to the quantum dot database
     if arg['use_database']:
