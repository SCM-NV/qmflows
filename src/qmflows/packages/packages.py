--- conflicted
+++ resolved
@@ -47,11 +47,6 @@
     'adf': _BASE_PATH / 'propertiesADF.yaml',
     'dftb': _BASE_PATH / 'propertiesDFTB.yaml',
     'cp2k': _BASE_PATH / 'propertiesCP2K.yaml',
-<<<<<<< HEAD
-    'cp2kmm': _BASE_PATH / 'propertiesCP2KMM.yaml',
-    'gamess': _BASE_PATH / 'propertiesGAMESS.yaml',
-=======
->>>>>>> e9fded42
     'orca': _BASE_PATH / 'propertiesORCA.yaml'
 }
 del _BASE_PATH
