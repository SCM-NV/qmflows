--- conflicted
+++ resolved
@@ -1,9 +1,6 @@
 
 {
-<<<<<<< HEAD
-=======
     "energy" : {"parser": "generic_parsers",  "function": "extract_line_value", "file_ext": "out",
 	      "kwargs" : {"pattern": "Total energy", "pos": 2}},
->>>>>>> bfc793b9
     "orbitals": {"parser": "cp2KParser", "function": "read_cp2k_coefficients", "file_pattern": "*MOLog"}
 }