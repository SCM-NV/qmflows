# Default imports
from qmworks import Settings, templates
from qmworks.draw_workflow import draw_workflow
from plams import Molecule
<<<<<<< HEAD
# import plams
=======
>>>>>>> ad24cb7d

# User Defined imports
from qmworks.packages.SCM import adf, dftb
from qmworks.packages import run

<<<<<<< HEAD

# plams.init()  # This is a plams requirement we like to get rid of
=======
>>>>>>> ad24cb7d
# global config
# config.log.stdout = -1000

h2o = Molecule('h2o.xyz', 'xyz')

h2o_geometry = dftb(templates.geometry, h2o)

s = Settings()
# generic keyword "basis" must be present in the generic dictionary
s.basis = "DZP"
# "specific" allows the user to apply specific keywords for a
# package that are not in a generic dictionary
s.specific.adf.basis.core = "large"


h2o_singlepoint = adf(templates.singlepoint.overlay(s), h2o_geometry.molecule)

dipole = h2o_singlepoint.dipole

draw_workflow("wf.svg", dipole._workflow)

final_result = run(dipole, runner="xenon", n_processes=1)

print(final_result)<|MERGE_RESOLUTION|>--- conflicted
+++ resolved
@@ -2,20 +2,11 @@
 from qmworks import Settings, templates
 from qmworks.draw_workflow import draw_workflow
 from plams import Molecule
-<<<<<<< HEAD
-# import plams
-=======
->>>>>>> ad24cb7d
 
 # User Defined imports
 from qmworks.packages.SCM import adf, dftb
 from qmworks.packages import run
 
-<<<<<<< HEAD
-
-# plams.init()  # This is a plams requirement we like to get rid of
-=======
->>>>>>> ad24cb7d
 # global config
 # config.log.stdout = -1000
 
