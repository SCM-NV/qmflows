
# =======>  Standard and third party Python Libraries <======

from os.path import join
from warnings import warn
from qmworks.settings import Settings
from qmworks.packages.packages import (Package, package_properties, Result)

import builtins
import plams
# ========================= ADF ============================


class ADF(Package):
    """
    This class takes care of calling the *ADF* quantum package.
    it uses both Plams and the Templates module to create the input
    files, while Plams takes care of running the Job.
    It returns a ``ADF_Result`` object containing the output data.
    """
    def __init__(self):
        super(ADF, self).__init__("adf")
        self.generic_dict_file = 'generic2ADF.json'

    def prerun(self):
        pass

    @staticmethod
    def run_job(settings, mol, job_name='ADFjob'):
        """
        Execute ADF job.

        :param settings: user input settings.
        :type settings: |Settings|
        :param mol: Molecule to run the simulation
        :type mol: Plams Molecule
        :parameter input_file_name: The user can provide a name for the
                                    job input.
        :type input_file_name: String
        :parameter out_file_name: The user can provide a name for the
                                  job output.
        :type out_file_name: String
        :returns: :class:`~qmworks.packages.SCM.ADF_Result`
        """
        adf_settings = Settings()
        adf_settings.input = settings.specific.adf
        job = plams.interfaces.adfsuite.ADFJob(name=job_name, molecule=mol,
                                               settings=adf_settings)
        result = job.run()
        # Path to the tape 21 file
        path_t21 = result._kf.path
<<<<<<< HEAD
        
        adf_result = ADF_Result(adf_settings, mol, result.job.name, path_t21,
                                plams_dir=result.job.path, status=job.status)
=======

        # Relative path to the CWD
        relative_path_t21 = '/'.join(path_t21.split('/')[-3:])

        # Relative job path
        relative_plams_path = '/'.join(result.job.path.split('/')[-2:])

        adf_result = ADF_Result(
            adf_settings, mol, result.job.name, relative_path_t21,
            plams_dir=relative_plams_path, status=job.status)
>>>>>>> 63839ed6

        return adf_result

    def postrun(self):
        pass

    @staticmethod
    def handle_special_keywords(settings, key, value, mol):
        """
        some keywords provided by the user do not have a straightforward
        translation to *ADF* input and require some hooks that handles the
        special behaviour of the following keywords:

        * ``freeze``
        * ``selected_atoms``
        """
        def freeze():
            settings.specific.adf.geometry.optim = "cartesian"
            if not isinstance(value, list):
                msg = 'freeze ' + str(value) + ' is not a list'
                raise RuntimeError(msg)
            if isinstance(value[0], int):
                for a in value:
                    at = 'atom ' + str(a)
                    settings.specific.adf.constraints[at] = ""
            else:
                for a in range(len(mol)):
                    if mol[a + 1].symbol in value:
                        at = 'atom ' + str(a + 1)
                        settings.specific.adf.constraints[at] = ""

        def selected_atoms():
            settings.specific.adf.geometry.optim = "cartesian"
            if not isinstance(value, list):
                msg = 'selected_atoms ' + str(value) + ' is not a list'
                raise RuntimeError(msg)
            if isinstance(value[0], int):
                for a in range(len(mol)):
                    if a + 1 not in value:
                        at = 'atom ' + str(a + 1)
                        settings.specific.adf.constraints[at] = ""
            else:
                for a in range(len(mol)):
                    if mol[a+1].symbol not in value:
                        at = 'atom ' + str(a + 1)
                        settings.specific.adf.constraints[at] = ""

        def inithess():
            hess_path = builtins.config.jm.workdir + "/tmp_hessian.txt"
            hess_file = open(hess_path, "w")
            hess_file.write(" ".join(['{:.6f}'.format(v) for v in value]))
            settings.specific.adf.geometry.inithess = hess_path

        def constraint():
            if isinstance(value, Settings):
                for k, v in value.items():
                    ks = k.split()
                    # print('--->', ks, type(ks[2]), type(value), v)
                    if ks[0] == 'dist' and len(ks) == 3:
                        name = 'dist {:d} {:d}'.format(int(ks[1]),
                                                       int(ks[2]))
                        settings.specific.adf.constraints[name] = v
                    elif ks[0] == 'angle' and len(ks) == 4:
                        name = 'angle {:d} {:d} {:d}'.format(int(ks[1]),
                                                             int(ks[2]),
                                                             int(ks[3]))
                        settings.specific.adf.constraints[name] = v
                    elif ks[0] == 'dihed' and len(ks) == 5:
                        name = 'dihed {:d} {:d} {:d} {:d}'.\
                            format(int(ks[1]), int(ks[2]),
                                   int(ks[3]), int(ks[4]))
                        settings.specific.adf.constraints[name] = v
                    else:
                        warn('Invalid constraint key: ' + k)

        # Available translations
        functions = {'freeze': freeze,
                     'selected_atoms': selected_atoms,
                     'inithess': inithess,
                     'constraint': constraint}
        if key in functions:
            functions[key]()
        else:
            msg = 'Generic keyword "' + key + '" not implemented for package ADF.'
            warn(msg)


class ADF_Result(Result):
    """Class providing access to PLAMS ADFJob result results"""

    def __init__(self, settings, molecule, job_name, path_t21, plams_dir=None,
                 status='done', warnings=None):
        # Load available property parser from Json file.
        properties = package_properties['adf']
        super().__init__(settings, molecule, job_name, plams_dir=plams_dir,
                         properties=properties, status=status, warnings=warnings)
        # Create a KF reader instance
        self.kf = plams.tools.kftools.KFFile(path_t21)

    @classmethod
    def from_dict(cls, settings, molecule, job_name, archive, status, warnings):
        """
        Methods to deserialize an `ADF_Result` object.
        """
        plams_dir = archive["plams_dir"].path
        path_t21 = join(plams_dir, '{}.t21'.format(job_name))
        return ADF_Result(settings, molecule, job_name, path_t21, plams_dir,
                          status, warnings)

    def get_property_kf(self, prop, section=None):
        return self.kf.read(section, prop)

    @property
    def molecule(self, unit='bohr', internal=False, n=1):
        """WARNING: Cheap copy from PLAMS, do not keep this!!!"""
        m = self._molecule.copy()
        natoms = len(m)
        # Find out correct location
        coords = self.kf.read('Geometry', 'xyz InputOrder')
        coords = [coords[i: i + 3] for i in range(0, len(coords), 3)]

        if len(coords) > natoms:
            coords = coords[(n - 1) * natoms: n * natoms]
        if internal:
            mapping = self._int2inp()
            coords = [coords[mapping[i] - 1] for i in range(len(coords))]
        for at, coord in zip(m, coords):
            at.move_to(coord, unit)

        return m


class DFTB(Package):
    """
    Add some documentation to this class
    """
    def __init__(self):
        super().__init__("dftb")
        self.generic_dict_file = 'generic2DFTB.json'

    def prerun(self):
        pass

    @staticmethod
    def run_job(settings, mol, job_name='DFTBjob'):
        """
        Execute an DFTB job with the *ADF* quantum package.

        :param settings: user input settings.
        :type settings: |Settings|
        :param mol: Molecule to run the simulation
        :type mol: Plams Molecule
        :parameter input_file_name: The user can provide a name for the
                                   job input.
        :type input_file_name: String
        :parameter out_file_name: The user can provide a name for the
                                 job output.
        :type out_file_name: String
        :returns: :class:`~qmworks.packages.SCM.DFTB_Result`
        """
        dftb_settings = Settings()
        dftb_settings.input = settings.specific.dftb
        job = plams.interfaces.adfsuite.DFTBJob(name=job_name, molecule=mol,
                                                settings=dftb_settings)

        result = job.run()
        if job.status in ['failed', 'crashed']:
            builtins.config.jm.remove_job(job)

        return DFTB_Result(dftb_settings, mol, result.job.name,
                           plams_dir=result.job.path, status=job.status)

    def postrun(self):
        pass

    @staticmethod
    def handle_special_keywords(settings, key, value, mol):
        """
        Translate generic keywords to their corresponding Orca keywords.
        """
        def freeze():
            settings.specific.dftb.geometry.optim = "cartesian"
            if not isinstance(value, list):
                msg = 'freeze ' + str(value) + ' is not a list'
                raise RuntimeError(msg)
            if isinstance(value[0], int):
                for a in value:
                    at = 'atom ' + str(a)
                    settings.specific.dftb.constraints[at] = ""
            else:
                for a in range(len(mol)):
                    if mol[a+1].symbol in value:
                        at = 'atom ' + str(a + 1)
                        settings.specific.dftb.constraints[at] = ""

        def selected_atoms():
            settings.specific.dftb.geometry.optim = "cartesian"
            if not isinstance(value, list):
                msg = 'selected_atoms ' + str(value) + ' is not a list'
                raise RuntimeError(msg)
            if isinstance(value[0], int):
                for a in range(len(mol)):
                    if a + 1 not in value:
                        at = 'atom ' + str(a + 1)
                        settings.specific.dftb.constraints[at] = ""
            else:
                for a in range(len(mol)):
                    if mol[a+1].symbol not in value:
                        name = 'atom ' + str(a + 1)
                        settings.specific.dftb.constraints[name] = ""

        def constraint():
            if isinstance(value, Settings):
                for k, v in value.items():
                    ks = k.split()
                    if ks[0] == 'dist' and len(ks) == 3:
                        name = 'dist {:d} {:d}'.format(int(ks[1]),
                                                       int(ks[2]))
                        settings.specific.dftb.constraints[name] = v
                    elif ks[0] == 'angle' and len(ks) == 4:
                        name = 'angle {:d} {:d} {:d}'.format(
                            int(ks[1]), int(ks[2]), int(ks[2]))
                        settings.specific.dftb.constraints[name] = v
                    elif ks[0] == 'dihed' and len(ks) == 5:
                        name = 'dihed {:d} {:d} {:d} {:d}'.format(
                            int(ks[1]), int(ks[2]),
                            int(ks[3]), int(ks[4]))
                        settings.specific.dftb.constraints[name] = v
                    else:
                        warn('Invalid constraint key: ' + k)

        # Available translations
        functions = {'freeze': freeze,
                     'selected_atoms': selected_atoms,
                     'constraint': constraint}
        if key in functions:
            functions[key]()
        else:
            msg = 'Generic keyword "' + key + '" not implemented for package DFTB.'
            warn(msg)


class DFTB_Result(Result):
    """Class providing access to PLAMS DFTBJob result results"""

    def __init__(self, settings, molecule, job_name, plams_dir=None,
                 status='done', warnings=None):
        # Read available propiety parsers from a JSON file
        properties = package_properties['dftb']
        super().__init__(settings, molecule, job_name, plams_dir=plams_dir,
                         properties=properties, status=status, warnings=warnings)
        kf_filename = join(plams_dir, '{}.rkf'.format(job_name))
        # create a kf reader instance
        self.kf = plams.tools.kftools.KFFile(kf_filename)

    @classmethod
    def from_dict(cls, settings, molecule, job_name, archive, status, warnings):
        return DFTB_Result(settings, molecule, job_name,
                           archive["plams_dir"].path, status, warnings)

    @property
    def molecule(self, unit='bohr', internal=False, n=1):
        """WARNING: Cheap copy from PLAMS, do not keep this!!!"""
        m = self._molecule.copy()
        natoms = len(m)
        coords = self.kf.read('Molecule', 'Coords')
        coords = [coords[i: i + 3] for i in range(0, len(coords), 3)]

        if len(coords) > natoms:
            coords = coords[(n - 1) * natoms: n * natoms]
        if internal:
            mapping = self._int2inp()
            coords = [coords[mapping[i] - 1] for i in range(len(coords))]
        for at, coord in zip(m, coords):
            at.move_to(coord, 'bohr')

        return m

adf = ADF()
dftb = DFTB()<|MERGE_RESOLUTION|>--- conflicted
+++ resolved
@@ -49,12 +49,7 @@
         result = job.run()
         # Path to the tape 21 file
         path_t21 = result._kf.path
-<<<<<<< HEAD
         
-        adf_result = ADF_Result(adf_settings, mol, result.job.name, path_t21,
-                                plams_dir=result.job.path, status=job.status)
-=======
-
         # Relative path to the CWD
         relative_path_t21 = '/'.join(path_t21.split('/')[-3:])
 
@@ -64,7 +59,6 @@
         adf_result = ADF_Result(
             adf_settings, mol, result.job.name, relative_path_t21,
             plams_dir=relative_plams_path, status=job.status)
->>>>>>> 63839ed6
 
         return adf_result
 
