
__all__ = ['Package', 'run', 'registry', 'Result',
           'SerMolecule', 'SerSettings']

# ========>  Standard and third party Python Libraries <======
from os.path import join

import plams
import pkg_resources as pkg

# ==================> Internal modules <====================
from noodles import (schedule_hint, has_scheduled_methods, serial,
                     run_process)
from noodles.run.run_with_prov import run_parallel
from noodles.serial import (Serialiser, Registry, AsDict)
from noodles.serial.base import SerAutoStorable

from qmworks.settings import Settings
from qmworks.fileFunctions import json2Settings

# ==============================================================


class Result:
    def __init__(self):
        pass


@has_scheduled_methods
class Package:
    """
    |Package| is the base class to handle the invocation to different
    quantum package.
    The only relevant attribute of this class is ``self.pkg_name`` which is a
    string representing the quantum package name that is going to be used to carry
    out the compuation.
    Only two arguments are required
    """
    def __init__(self, pkg_name):
        super(Package, self).__init__()
        self.pkg_name = pkg_name

    @schedule_hint(display="Running {self.pkg_name} ...")
    def __call__(self, settings, mol, **kwargs):
        """
        This function performs a job with the package specified by self.pkg_name

        :parameter settings: user settings
        :type settings: |Settings|
        :parameter mol: Molecule to run the calculation.
        :type mol: plams Molecule
        """

        self.prerun()

        job_settings = self.generic2specific(settings, mol)
        result = self.run_job(job_settings, mol, **kwargs)

        self.postrun()

        return result

    def generic2specific(self, settings, mol=None):
        """
        Traverse all the key, value pairs of the ``settings``, translating
        the generic keys into package specific keys as defined in the specific
        dictionary. If one key is not in the specific dictionary an error is raised
        These new specific settings take preference over existing specific settings.

        :parameter settings: Settings provided by the user.
        :type      settings: Settings
        :parameter mol: Molecule to run the calculation.
        :type mol: plams Molecule

        """
        generic_dict = self.get_generic_dict()

        specific_from_generic_settings = Settings()
        for k, v in settings.items():
            if k != "specific":
                key = generic_dict.get(k)
                if key:
                    if isinstance(key, list):
                        if isinstance(key[1], dict):
                            value = key[1][v]
                        else:
                            value = key[1]
                        if value:
                            v = value
                        key = key[0]
                    if v:
                        if isinstance(v, dict):
                            v = Settings(v)
                        specific_from_generic_settings.specific[self.pkg_name][key] = v
                    else:
                        specific_from_generic_settings.specific[self.pkg_name][key]
                else:
                    self.handle_special_keywords(specific_from_generic_settings, k, v, mol)
        return settings.overlay(specific_from_generic_settings)

    def get_generic_dict(self):
        """
        Loads the JSON file containing the translation from generic to
        the specific keywords of ``self.pkg_name``.
        """
        path = join("data/dictionaries", self.generic_dict_file)
        str_json = pkg.resource_string("qmworks", path)

        return json2Settings(str_json)

    def __str__(self):
        return self.pkg_name


def run(job, runner=None, **kwargs):
    """
    Pickup a runner and initialize it.

    :params job: computation to run
    :type job: Promise Object
    :param runner: Type of runner to use
    :type runner: String
    """

    if runner is None:
        return call_default(job, **kwargs)
    elif runner.lower() is 'xenon':
        return call_xenon(job, **kwargs)


def call_default(job, n_processes=1):
    """
    Run locally using several threads.
    """
    return run_parallel(
<<<<<<< HEAD
        job, n_threads=n_processes,
        registry=registry, jobdb_file='cache.json')
=======
        job,
        n_threads=n_processes,
        registry=registry,
        jobdb_file="cache.json"
        )
>>>>>>> e72f8514


def call_xenon(job, **kwargs):
    """
    See : https://github.com/NLeSC/Xenon-examples/raw/master/doc/tutorial/xenon-tutorial.pdf
    """
    pass
    # nproc = kwargs.get('n_processes')
    # nproc = nproc if nproc is not None else 1

    # xenon_config = XenonConfig(jobs_scheme='local')

    # job_config = RemoteJobConfig(registry=serial.base, time_out=1)

    # return run_xenon(job, nproc, xenon_config, job_config)


class SerMolecule(Serialiser):
    """
    Based on the Plams molecule this class encode and decode the
    information related to the molecule using the JSON format.
    """
    def __init__(self):
        super(SerMolecule, self).__init__(plams.Molecule)

    def encode(self, obj, make_rec):
        return make_rec(obj.as_dict())

    def decode(self, cls, data):
        return plams.Molecule.from_dict(**data)


class SerSettings(Serialiser):
    """
    Class to encode and decode the ~qmworks.Settings class using
    its internal dictionary structure.
    """

    def __init__(self):
        super(SerSettings, self).__init__(Settings)

    def encode(self, obj, make_rec):
        return make_rec(obj.as_dict())

    def decode(self, cls, data):
        return Settings(data)


def registry():
    """
    This function pass to the noodles infrascture all the information
    related to the Structure of the Package object that is schedule.
    This *Registry* class contains hints that help Noodles to encode
    and decode this Package object.
    """
    return Registry(
        parent=serial.base(),
        types={
            Package: AsDict(Package),
            plams.Molecule: SerMolecule(),
            Result: SerAutoStorable(Result),
            Settings: SerSettings()})<|MERGE_RESOLUTION|>--- conflicted
+++ resolved
@@ -1,24 +1,23 @@
 
+# ========>  Standard and third party Python Libraries <======
+from os.path import join
+
+import plams
+import pkg_resources as pkg
+
+# ==================> Internal modules <====================
+from noodles import (schedule_hint, has_scheduled_methods, serial)
+from noodles.display import (NCDisplay)
+from noodles.run.run_with_prov import run_parallel_opt
+from noodles.serial import (Serialiser, Registry, AsDict)
+from noodles.serial.base import SerAutoStorable
+
+from qmworks.settings import Settings
+from qmworks.fileFunctions import json2Settings
+
+# ==============================================================
 __all__ = ['Package', 'run', 'registry', 'Result',
            'SerMolecule', 'SerSettings']
-
-# ========>  Standard and third party Python Libraries <======
-from os.path import join
-
-import plams
-import pkg_resources as pkg
-
-# ==================> Internal modules <====================
-from noodles import (schedule_hint, has_scheduled_methods, serial,
-                     run_process)
-from noodles.run.run_with_prov import run_parallel
-from noodles.serial import (Serialiser, Registry, AsDict)
-from noodles.serial.base import SerAutoStorable
-
-from qmworks.settings import Settings
-from qmworks.fileFunctions import json2Settings
-
-# ==============================================================
 
 
 class Result:
@@ -32,18 +31,22 @@
     |Package| is the base class to handle the invocation to different
     quantum package.
     The only relevant attribute of this class is ``self.pkg_name`` which is a
-    string representing the quantum package name that is going to be used to carry
-    out the compuation.
+    string representing the quantum package name that is going to be used to
+    carry out the compuation.
+
     Only two arguments are required
     """
     def __init__(self, pkg_name):
         super(Package, self).__init__()
         self.pkg_name = pkg_name
 
-    @schedule_hint(display="Running {self.pkg_name} ...")
+    @schedule_hint(
+        display="Running {self.pkg_name} ...",
+        store=True, confirm=True)
     def __call__(self, settings, mol, **kwargs):
         """
-        This function performs a job with the package specified by self.pkg_name
+        This function performs a job with the package specified by
+        self.pkg_name
 
         :parameter settings: user settings
         :type settings: |Settings|
@@ -64,8 +67,9 @@
         """
         Traverse all the key, value pairs of the ``settings``, translating
         the generic keys into package specific keys as defined in the specific
-        dictionary. If one key is not in the specific dictionary an error is raised
-        These new specific settings take preference over existing specific settings.
+        dictionary. If one key is not in the specific dictionary an error
+        is raised. These new specific settings take preference over existing
+        specific settings.
 
         :parameter settings: Settings provided by the user.
         :type      settings: Settings
@@ -91,11 +95,14 @@
                     if v:
                         if isinstance(v, dict):
                             v = Settings(v)
-                        specific_from_generic_settings.specific[self.pkg_name][key] = v
+                        specific_from_generic_settings \
+                            .specific[self.pkg_name][key] = v
                     else:
-                        specific_from_generic_settings.specific[self.pkg_name][key]
+                        specific_from_generic_settings \
+                            .specific[self.pkg_name][key]
                 else:
-                    self.handle_special_keywords(specific_from_generic_settings, k, v, mol)
+                    self.handle_special_keywords(
+                        specific_from_generic_settings, k, v, mol)
         return settings.overlay(specific_from_generic_settings)
 
     def get_generic_dict(self):
@@ -132,22 +139,17 @@
     """
     Run locally using several threads.
     """
-    return run_parallel(
-<<<<<<< HEAD
-        job, n_threads=n_processes,
-        registry=registry, jobdb_file='cache.json')
-=======
-        job,
-        n_threads=n_processes,
-        registry=registry,
-        jobdb_file="cache.json"
-        )
->>>>>>> e72f8514
+    with NCDisplay() as display:
+        return run_parallel_opt(
+            job, n_threads=n_processes,
+            registry=registry, jobdb_file='cache.json',
+            display=display)
 
 
 def call_xenon(job, **kwargs):
     """
-    See : https://github.com/NLeSC/Xenon-examples/raw/master/doc/tutorial/xenon-tutorial.pdf
+    See :
+        https://github.com/NLeSC/Xenon-examples/raw/master/doc/tutorial/xenon-tutorial.pdf
     """
     pass
     # nproc = kwargs.get('n_processes')
