--- conflicted
+++ resolved
@@ -393,13 +393,8 @@
     # Look for the arguments with the nonempty defaults.
     defaults = list(filter(lambda t: t[1].default != inspect._empty,
                            ps.items()))
-<<<<<<< HEAD
     # there are not keyword arguments in the function
     if not kwargs or not defaults:
-=======
-    if not kwargs or not defaults:
-        # there are no keyword arguments in the function
->>>>>>> b12d6082
         return fun(*args)
     else:  # extract from kwargs only the used keyword arguments
         d = {k: kwargs[k] for k, _ in defaults}
