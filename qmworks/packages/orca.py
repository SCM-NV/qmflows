# =======>  Standard and third party Python Libraries <======
from noodles import (Storable)
from qmworks.settings import Settings
from qmworks.packages.packages import Package, Result

import plams
# ============================= Orca ==========================================


class _PropertyGetter(Storable):
    def __init__(self, result, section):
        super(_PropertyGetter, self).__init__()
        self.result = result
        self.section = section

    def __getattr__(self, prop):
        pass

    def __getitem__(self, prop):
        pass


class ORCA(Package):
    """
    This class prepare the input to run a Orca job using both Plams and
    templates. It also does the manangement of the input/output files resulting
    from running Orca and returns a Results object that containing the methods
    and data required to retrieve the output.
    """
    def __init__(self):
        super(ORCA, self).__init__("orca")
        self.generic_dict_file = 'generic2ORCA.json'

    def prerun(self):
        pass

    def run_job(self, settings, mol, job_name="ORCAjob"):

        orca_settings = Settings()
        orca_settings.input = settings.specific.orca

        result = plams.ORCAJob(molecule=mol, settings=orca_settings,
                               name=job_name).run()

        return ORCA_Result(orca_settings, mol, result.job.path, result.job.name)

    def postrun(self):
        pass

    def handle_special_keywords(self, settings, key, value, mol):
        pass


class ORCA_Result(Result):
    """Class providing access to PLAMS OrcaJob results"""

<<<<<<< HEAD
    def __init__(self, settings, molecule, path, name):
        properties = 'data/dictionaries/propertiesORCA.json'
        super().__init__(settings, molecule, project_name=name,
                         properties=properties)
        self.path = path
=======
    def __init__(self, settings, molecule, job_name, plams_dir, work_dir=None,
                 path_hdf5=None, project_name=None,
                 properties='data/dictionaries/propertiesORCA.json'):
        super().__init__(settings, molecule, job_name, plams_dir,
                         work_dir=work_dir, path_hdf5=path_hdf5,
                         project_name=project_name, properties=properties)
>>>>>>> 7549715c

    def as_dict(self):
        return {
            "settings": self.settings,
            "molecule": self._molecule,
<<<<<<< HEAD
            "path": self.path,
            "job_name": self.job_name}

=======
            "archive": self.path,
            "name": self.name}
    
>>>>>>> 7549715c
    @classmethod
    def from_dict(cls, settings, molecule, archive, job_name):
        return ORCA_Result(settings, molecule, archive, job_name)

    def __getattr__(self, prop):
        """Returns a section of the results.

        Example:

        ..

            dipole = result.dipole

        """
        return self.awk_output(script=self.prop_dict[prop])

    @property
    def molecule(self):
        pass

orca = ORCA()<|MERGE_RESOLUTION|>--- conflicted
+++ resolved
@@ -54,34 +54,19 @@
 class ORCA_Result(Result):
     """Class providing access to PLAMS OrcaJob results"""
 
-<<<<<<< HEAD
     def __init__(self, settings, molecule, path, name):
         properties = 'data/dictionaries/propertiesORCA.json'
         super().__init__(settings, molecule, project_name=name,
                          properties=properties)
         self.path = path
-=======
-    def __init__(self, settings, molecule, job_name, plams_dir, work_dir=None,
-                 path_hdf5=None, project_name=None,
-                 properties='data/dictionaries/propertiesORCA.json'):
-        super().__init__(settings, molecule, job_name, plams_dir,
-                         work_dir=work_dir, path_hdf5=path_hdf5,
-                         project_name=project_name, properties=properties)
->>>>>>> 7549715c
 
     def as_dict(self):
         return {
             "settings": self.settings,
             "molecule": self._molecule,
-<<<<<<< HEAD
             "path": self.path,
             "job_name": self.job_name}
 
-=======
-            "archive": self.path,
-            "name": self.name}
-    
->>>>>>> 7549715c
     @classmethod
     def from_dict(cls, settings, molecule, archive, job_name):
         return ORCA_Result(settings, molecule, archive, job_name)
