x# Byte-compiled / optimized / DLL files
__pycache__/
*.py[cod]

# C extensions
*.so

# Distribution / packaging
.Python
env/
build/
develop-eggs/
dist/
downloads/
eggs/
.eggs/
lib/
lib64/
parts/
sdist/
var/
*.egg-info/
.installed.cfg
*.egg

# PyInstaller
#  Usually these files are written by a python script from a template
#  before PyInstaller builds the exe, so as to inject date/other infos into it.
*.manifest
*.spec

# Installer logs
pip-log.txt
pip-delete-this-directory.txt

# Unit test / coverage reports
htmlcov/
.tox/
.coverage
.coverage.*
.cache
nosetests.xml
coverage.xml
*,cover

# Translations
*.mo
*.pot

# Django stuff:
*.log

# Sphinx documentation
docs/_build/

# PyBuilder
target/

# emacs
*~

# vim
.*.swp

# pyCharm
.idea/

<<<<<<< HEAD
#.jupyter
jupyterNotebooks/.ipynb_checkpoints/*
=======
plams.*
cache.json
>>>>>>> b12d6082
<|MERGE_RESOLUTION|>--- conflicted
+++ resolved
@@ -65,10 +65,9 @@
 # pyCharm
 .idea/
 
-<<<<<<< HEAD
 #.jupyter
-jupyterNotebooks/.ipynb_checkpoints/*
-=======
+.ipynb_checkpoints
+
 plams.*
 cache.json
->>>>>>> b12d6082
+*.svg