#!/usr/bin/env python

from setuptools import setup
import os

here = os.path.abspath(os.path.dirname(__file__))
version = {}
with open(os.path.join(here, 'src', 'qmflows', '__version__.py')) as f:
    exec(f.read(), version)


def readme():
    with open('README.rst') as f:
        return f.read()


setup(
    name='qmflows',
    version=version['__version__'],
    description='Automation of computations in quantum chemistry',
    license='Apache 2.0',
    url='https://github.com/SCM-NV/qmflows',
    author=['Felipe Zapata'],
    author_email='f.zapata@esciencecenter.nl',
    keywords='chemistry workflows simulation materials',
    long_description=readme(),
    package_dir={'': 'src'},
    packages=["qmflows",
              "qmflows.components",
              "qmflows.data",
              "qmflows.data.dictionaries",
              "qmflows.examples",
              "qmflows.examples.Conditional_workflows",
              "qmflows.examples.Constrained_and_TS_optimizations",
              "qmflows.examples.FDE_Fragments",
              "qmflows.packages",
              "qmflows.parsers",
              "qmflows.templates"],
    package_data={
        "qmflows": ['data/dictionaries/*yaml']
    },
    classifiers=[
        'Intended Audience :: Science/Research',
        'Programming Language :: Python :: 3.7',
        'Development Status :: 5 - Production/Stable',
        'Intended Audience :: Science/Research',
        'Topic :: Scientific/Engineering :: Chemistry'
    ],
<<<<<<< HEAD
    install_requires=['more-itertools', 'h5py', 'numpy', 'pandas',
                      'noodles==0.3.3', 'pymonad',
=======
    install_requires=['more-itertools', 'h5py', 'numpy', 'noodles==0.3.3',
>>>>>>> 1e3e22c1
                      'plams@git+https://github.com/SCM-NV/PLAMS@master',
                      'pyparsing', 'pyyaml>=5.1', 'filelock'],
    extras_require={
        'test': ['pytest', 'pytest-cov', 'pytest-mock', 'nbsphinx', 'assertionlib'],
        'doc': ['sphinx>=2.1', 'sphinx-autodoc-typehints', 'sphinx_rtd_theme', 'nbsphinx']
    }
)<|MERGE_RESOLUTION|>--- conflicted
+++ resolved
@@ -46,12 +46,7 @@
         'Intended Audience :: Science/Research',
         'Topic :: Scientific/Engineering :: Chemistry'
     ],
-<<<<<<< HEAD
-    install_requires=['more-itertools', 'h5py', 'numpy', 'pandas',
-                      'noodles==0.3.3', 'pymonad',
-=======
     install_requires=['more-itertools', 'h5py', 'numpy', 'noodles==0.3.3',
->>>>>>> 1e3e22c1
                       'plams@git+https://github.com/SCM-NV/PLAMS@master',
                       'pyparsing', 'pyyaml>=5.1', 'filelock'],
     extras_require={
