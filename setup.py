#!/usr/bin/env python

from setuptools import setup


setup(
    name='qmworks',
    version='0.1.5',
    description='Automation of computations in quantum chemistry',
    license='',
    url='https://github.com/SCM-NV/qmworks',
    author_email='',
    keywords='chemistry workflows simulation materials',
    package_dir={'': 'src'},
    packages=["qmworks", "qmworks.components",
              "qmworks.data",
              "qmworks.data.dictionaries",
              "qmworks.examples",
              "qmworks.hdf5",
              "qmworks.packages", "qmworks.parsers",
              "qmworks.templates"],
    package_data={
        "qmworks": ['data/templates/*json', 'data/dictionaries/*json']
    },
    classifiers=[
        'Intended Audience :: Science/Research',
        'Programming Language :: Python :: 3.5',
        'Development Status :: 5 - Production/Stable',
        'Intended Audience :: Science/Research',
        'Topic :: Scientific/Engineering :: Chemistry'
    ],
    install_requires=['h5py', 'numpy', 'noodles', 'plams',
                      'pymonad', 'pyparsing', 'six', 'tinydb',
                      'noodles[prov, xenon, numpy]', 'pyxenon',
                      'filelock', 'msgpack-python'],
<<<<<<< HEAD
    extras_require={'test': ['nose', 'coverage']},
    dependency_links=[
        "https://github.com/SCM-NV/plams/tarball/master#egg=plams"]
=======
    extras_require={'test': ['nose', 'coverage']}
>>>>>>> 33e3d643
)<|MERGE_RESOLUTION|>--- conflicted
+++ resolved
@@ -33,11 +33,7 @@
                       'pymonad', 'pyparsing', 'six', 'tinydb',
                       'noodles[prov, xenon, numpy]', 'pyxenon',
                       'filelock', 'msgpack-python'],
-<<<<<<< HEAD
     extras_require={'test': ['nose', 'coverage']},
     dependency_links=[
         "https://github.com/SCM-NV/plams/tarball/master#egg=plams"]
-=======
-    extras_require={'test': ['nose', 'coverage']}
->>>>>>> 33e3d643
 )